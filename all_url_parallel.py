--- conflicted
+++ resolved
@@ -179,16 +179,11 @@
         return self.all_urls
 
 def main():
-<<<<<<< HEAD
-    start_url = "https://www.unilever.com/"
+    start_url = "https://www.tanyapepsodent.com/home.html"
     start_url = "https://www.degreedeodorant.com/us/en/home.html"
     # start_url="http://quebrandobarreiras.rexona.com.br/"
     start_url= "https://www.tanyapepsodent.com/"
     # start_url ="https://breakinglimits.degreedeodorant.com/en-US"
-=======
-    start_url = "https://www.tanyapepsodent.com/home.html"
-    
->>>>>>> f0c3f2dc
     # Configuration
     max_workers = 15      # Number of parallel threads
     batch_size = 25       # URLs to process per batch
